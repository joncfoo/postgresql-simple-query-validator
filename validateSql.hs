--- conflicted
+++ resolved
@@ -10,18 +10,20 @@
 {-# LANGUAGE LambdaCase        #-}
 {-# LANGUAGE OverloadedStrings #-}
 
-import           Data.ByteString            (ByteString)
-import qualified Data.ByteString.Char8      as B
-import           Data.Either                (lefts)
-import           Database.PostgreSQL.LibPQ
 import           Control.Monad              (forM_, zipWithM)
 import           Control.Monad.IO.Class     (liftIO)
 import           Control.Monad.Trans.Class  (lift)
 import           Control.Monad.Trans.Except (ExceptT, runExceptT, throwE)
 import           Control.Monad.Trans.Reader (ReaderT, ask, runReaderT)
+import           Data.ByteString            (ByteString)
+import qualified Data.ByteString.Char8      as B
+import           Data.Either                (lefts)
+import           Database.PostgreSQL.LibPQ  hiding (fname)
 import           System.Environment         (getArgs, getProgName)
 import           System.Exit                (exitFailure, exitSuccess)
 import           Text.Megaparsec
+import           Text.Megaparsec.Char
+
 
 main :: IO ()
 main =
@@ -44,19 +46,11 @@
     ConnectionOk -> return (queries, conn)
     _ -> throwE =<< liftIO (getError conn "Failed to establish connection")
 
-<<<<<<< HEAD
-checkAllQueries :: Connection -> IO ()
-checkAllQueries conn = do
-  stmts <- B.split '\0' <$> B.getContents
-  results <- zipWithM fn stmts [B.pack $ "stmt" ++ show x | x <- [1..]]
-  let cleanResults = filter ((/=) (Left "ignore")) results
-  forM_ (zip stmts cleanResults) $ \case
-=======
 checkAllQueries :: Connection -> [ByteString] -> IO ()
 checkAllQueries conn queries = do
-  results <- zipWithM fn queries [B.pack $ "stmt" ++ show x | x <- [1..]]
-  forM_ (zip queries results) $ \case
->>>>>>> 8d10868f
+  results <- zipWithM fn queries [B.pack $ "stmt" ++ show x | x <- [(1::Int)..]]
+  let cleanResults = filter ((/=) (Left "ignore")) results
+  forM_ (zip queries cleanResults) $ \case
     (stmt, Left e) -> B.putStrLn stmt >> putStrLn e
     _ -> return ()
   finish conn
@@ -92,26 +86,25 @@
       _ ->
         liftIO (resultErrorMessage r) >>= \case
           Nothing -> lift (throwE "server error")
-<<<<<<< HEAD
           Just e  -> if "multiple commands into a prepared statement" `B.isInfixOf` e then
                          lift (throwE "ignore")
                      else
                          lift (throwE $ B.unpack e)
-=======
-          Just e  -> lift (throwE $ B.unpack e)
+
+type Parser = Parsec String String
 
 extractSQL :: FilePath -> IO [ByteString]
 extractSQL fname = do
   contents <- B.readFile fname
-  case parse (many $ try extract) fname contents of
+  case parse (many $ try extract) fname (B.unpack contents) of
     Left err -> print err >> exitFailure
     Right qs -> return $ map (swapQs . B.pack) qs
   where
-    -- could this be cleaner?
+    sqlqq :: Parser String
     sqlqq = string "[sql|" >> someTill anyChar (string "|]")
+    extract :: Parser String
     extract = manyTill anyChar (try.lookAhead $ string "[sql|") >> sqlqq
     swapQs stmt =
       let st = B.split '?' stmt in
       let ds = [B.pack $ "$" ++ show x | x <- [1..(length st - 1)]] ++ [""] in
-      B.concat $ zipWith B.append st ds
->>>>>>> 8d10868f
+      B.concat $ zipWith B.append st ds